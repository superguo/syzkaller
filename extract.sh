#!/usr/bin/env bash
# Copyright 2015 syzkaller project authors. All rights reserved.
# Use of this source code is governed by Apache 2 LICENSE that can be found in the LICENSE file.

# Assuming x86 host, you also need to install:
# sudo apt-get install gcc-aarch64-linux-gnu gcc-powerpc64le-linux-gnu

if [ "$LINUX" == "" ]; then
	if [ "$ANDROID" == "" ]; then
		echo "usage: make extract LINUX=/linux/checkout"
		echo "OR: make extract ANDROID=/linux/checkout"
		echo "OR: make extract ANDROID=/linux/checkout EMULATOR=yes"
		exit 1
	else
		LINUX=$ANDROID
		BUILD_FOR_ANDROID=yes
		if [ "$EMULATOR" == "yes" ]; then
			BUILD_FOR_ANDROID_EMULATOR=yes
		else
			BUILD_FOR_ANDROID_EMULATOR=no
		fi
	fi
else
	BUILD_FOR_ANDROID=no
fi

UPSTREAM_FILES="sys/bpf.txt sys/dri.txt sys/fuse.txt sys/input.txt sys/ipc.txt
		sys/key.txt sys/kvm.txt sys/loop.txt sys/perf.txt sys/random.txt
		sys/sndcontrol.txt sys/sndseq.txt sys/sndtimer.txt sys/socket.txt
		sys/socket_alg.txt sys/socket_bluetooth.txt sys/socket_inet.txt
		sys/socket_inet_icmp.txt sys/socket_inet_sctp.txt sys/socket_inet_tcp.txt
		sys/socket_inet_udp.txt sys/socket_kcm.txt sys/socket_key.txt
		sys/socket_netlink.txt sys/socket_netrom.txt sys/socket_nfc.txt
		sys/socket_unix.txt sys/sys.txt sys/test.txt sys/tty.txt sys/tun.txt
		sys/vnet.txt"

<<<<<<< HEAD
UPSTREAM_FILES="sys/sys.txt sys/kcm.txt"
ANDROID_FILES=sys/tlk_device.txt
ANDROID_EMULATOR_FILES="sys/binder.txt sys/tty.txt \
	sys/key.txt sys/fuse.txt \
	sys/input.txt \
	sys/random.txt \
	sys/ion.txt \
	sys/ashmem.txt"

if [ "$BUILD_FOR_ANDROID" == "no" ]; then
	FILES="$COMMON_FILES $UPSTREAM_FILES"
elif [ "$BUILD_FOR_ANDROID_EMULATOR" == "yes" ]; then
	FILES="$ANDROID_EMULATOR_FILES"
=======
ANDROID_FILES="sys/tlk_device.txt"

if [ "$BUILD_FOR_ANDROID" == "no" ]; then
	FILES="$UPSTREAM_FILES"
>>>>>>> 592f352d
else
	FILES="$ANDROID_FILES"
fi

CONFIG:=defconfig

generate_arch() {
	echo generating arch $1...
	echo "cd $LINUX; make $CONFIG"
	if [ "$BUILD_FOR_ANDROID" == "yes" ]; then
		CROSS_COMPILE=$3-linux-android-
	else
		CROSS_COMPILE=$3-linux-gnu-
	fi
	OUT=`(cd $LINUX; make ARCH=$2 CROSS_COMPILE=$CROSS_COMPILE $CONFIG 2>&1)`
	if [ $? -ne 0 ]; then
		echo "$OUT"
		exit 1
	fi
	echo "cd $LINUX; make"
	OUT=`(cd $LINUX; make ARCH=$2 CROSS_COMPILE=$CROSS_COMPILE init/main.o 2>&1)`
	if [ $? -ne 0 ]; then
		echo "$OUT"
		exit 1
	fi
	for F in $FILES; do
		echo "extracting from $F"
		bin/syz-extract -arch $1 -linux "$LINUX" -linuxbld "$LINUXBLD" $F
		if [ $? -ne 0 ]; then
			exit 1
		fi
	done
	echo
}


generate_arch amd64 x86_64 x86_64
if [ "$BUILD_FOR_ANDROID" == "no" ]; then
	generate_arch ppc64le powerpc powerpc64le
	generate_arch arm64 arm64 aarch64
fi
<|MERGE_RESOLUTION|>--- conflicted
+++ resolved
@@ -34,9 +34,7 @@
 		sys/socket_unix.txt sys/sys.txt sys/test.txt sys/tty.txt sys/tun.txt
 		sys/vnet.txt"
 
-<<<<<<< HEAD
-UPSTREAM_FILES="sys/sys.txt sys/kcm.txt"
-ANDROID_FILES=sys/tlk_device.txt
+ANDROID_FILES="sys/tlk_device.txt"
 ANDROID_EMULATOR_FILES="sys/binder.txt sys/tty.txt \
 	sys/key.txt sys/fuse.txt \
 	sys/input.txt \
@@ -45,15 +43,9 @@
 	sys/ashmem.txt"
 
 if [ "$BUILD_FOR_ANDROID" == "no" ]; then
-	FILES="$COMMON_FILES $UPSTREAM_FILES"
+	FILES="$UPSTREAM_FILES"
 elif [ "$BUILD_FOR_ANDROID_EMULATOR" == "yes" ]; then
 	FILES="$ANDROID_EMULATOR_FILES"
-=======
-ANDROID_FILES="sys/tlk_device.txt"
-
-if [ "$BUILD_FOR_ANDROID" == "no" ]; then
-	FILES="$UPSTREAM_FILES"
->>>>>>> 592f352d
 else
 	FILES="$ANDROID_FILES"
 fi
