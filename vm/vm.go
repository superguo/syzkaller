// Copyright 2015 syzkaller project authors. All rights reserved.
// Use of this source code is governed by Apache 2 LICENSE that can be found in the LICENSE file.

// Package vm provides an abstract test machine (VM, physical machine, etc)
// interface for the rest of the system.
// For convenience test machines are subsequently collectively called VMs.
// Package wraps vmimpl package interface with some common functionality
// and higher-level interface.
package vm

import (
	"bytes"
	"fmt"
	"os"
	"regexp"
	"time"

	"github.com/google/syzkaller/pkg/fileutil"
	"github.com/google/syzkaller/report"
	"github.com/google/syzkaller/vm/vmimpl"

	_ "github.com/google/syzkaller/vm/adb"
	_ "github.com/google/syzkaller/vm/gce"
	_ "github.com/google/syzkaller/vm/kvm"
	_ "github.com/google/syzkaller/vm/odroid"
	_ "github.com/google/syzkaller/vm/qemu"
)

type Pool struct {
	impl    vmimpl.Pool
	workdir string
}

<<<<<<< HEAD
type Config struct {
	Name        string
	Index       int
	Workdir     string
	Bin         string
	BinArgs     string
	Initrd      string
	Kernel      string
	Cmdline     string
	Image       string
	Sshkey      string
	Executor    string
	Device      string
	Avd         string
	AvdArgs     string
	MachineType string
	Cpu         int
	Mem         int
	Debug       bool
=======
type Instance struct {
	impl    vmimpl.Instance
	workdir string
	index   int
>>>>>>> 3751542e
}

type Env vmimpl.Env

var (
	Shutdown   = vmimpl.Shutdown
	TimeoutErr = vmimpl.TimeoutErr
)

func Create(typ string, env *Env) (*Pool, error) {
	impl, err := vmimpl.Create(typ, (*vmimpl.Env)(env))
	if err != nil {
		return nil, err
	}
	return &Pool{
		impl:    impl,
		workdir: env.Workdir,
	}, nil
}

func (pool *Pool) Count() int {
	return pool.impl.Count()
}

func (pool *Pool) Create(index int) (*Instance, error) {
	if index < 0 || index >= pool.Count() {
		return nil, fmt.Errorf("invalid VM index %v (count %v)", index, pool.Count())
	}
	workdir, err := fileutil.ProcessTempDir(pool.workdir)
	if err != nil {
		return nil, fmt.Errorf("failed to create instance temp dir: %v", err)
	}
	impl, err := pool.impl.Create(workdir, index)
	if err != nil {
		os.RemoveAll(workdir)
		return nil, err
	}
	return &Instance{
		impl:    impl,
		workdir: workdir,
		index:   index,
	}, nil
}

func (inst *Instance) Copy(hostSrc string) (string, error) {
	return inst.impl.Copy(hostSrc)
}

func (inst *Instance) Forward(port int) (string, error) {
	return inst.impl.Forward(port)
}

func (inst *Instance) Run(timeout time.Duration, stop <-chan bool, command string) (outc <-chan []byte, errc <-chan error, err error) {
	return inst.impl.Run(timeout, stop, command)
}

func (inst *Instance) Close() {
	inst.impl.Close()
	os.RemoveAll(inst.workdir)
}

func MonitorExecution(outc <-chan []byte, errc <-chan error, needOutput bool, ignores []*regexp.Regexp) (desc string, text, output []byte, crashed, timedout bool) {
	waitForOutput := func() {
		dur := time.Second
		if needOutput {
			dur = 10 * time.Second
		}
		timer := time.NewTimer(dur).C
		for {
			select {
			case out, ok := <-outc:
				if !ok {
					return
				}
				output = append(output, out...)
			case <-timer:
				return
			}
		}
	}

	matchPos := 0
	const (
		beforeContext = 256 << 10
		afterContext  = 128 << 10
	)
	extractError := func(defaultError string) (string, []byte, []byte, bool, bool) {
		// Give it some time to finish writing the error message.
		waitForOutput()
		if bytes.Contains(output, []byte("SYZ-FUZZER: PREEMPTED")) {
			return "preempted", nil, nil, false, true
		}
		if !report.ContainsCrash(output[matchPos:], ignores) {
			return defaultError, nil, output, defaultError != "", false
		}
		desc, text, start, end := report.Parse(output[matchPos:], ignores)
		start = start + matchPos - beforeContext
		if start < 0 {
			start = 0
		}
		end = end + matchPos + afterContext
		if end > len(output) {
			end = len(output)
		}
		return desc, text, output[start:end], true, false
	}

	lastExecuteTime := time.Now()
	ticker := time.NewTimer(3 * time.Minute)
	tickerFired := false
	for {
		if !tickerFired && !ticker.Stop() {
			<-ticker.C
		}
		tickerFired = false
		ticker.Reset(3 * time.Minute)
		select {
		case err := <-errc:
			switch err {
			case nil:
				// The program has exited without errors,
				// but wait for kernel output in case there is some delayed oops.
				return extractError("")
			case TimeoutErr:
				return err.Error(), nil, nil, false, true
			default:
				// Note: connection lost can race with a kernel oops message.
				// In such case we want to return the kernel oops.
				return extractError("lost connection to test machine")
			}
		case out := <-outc:
			output = append(output, out...)
			if bytes.Index(output[matchPos:], []byte("executing program")) != -1 { // syz-fuzzer output
				lastExecuteTime = time.Now()
			}
			if bytes.Index(output[matchPos:], []byte("executed programs:")) != -1 { // syz-execprog output
				lastExecuteTime = time.Now()
			}
			if report.ContainsCrash(output[matchPos:], ignores) {
				return extractError("unknown error")
			}
			if len(output) > 2*beforeContext {
				copy(output, output[len(output)-beforeContext:])
				output = output[:beforeContext]
			}
			matchPos = len(output) - 128
			if matchPos < 0 {
				matchPos = 0
			}
			// In some cases kernel constantly prints something to console,
			// but fuzzer is not actually executing programs.
			if time.Since(lastExecuteTime) > 3*time.Minute {
				return "test machine is not executing programs", nil, output, true, false
			}
		case <-ticker.C:
			tickerFired = true
			return "no output from test machine", nil, output, true, false
		case <-Shutdown:
			return "", nil, nil, false, false
		}
	}
}<|MERGE_RESOLUTION|>--- conflicted
+++ resolved
@@ -31,32 +31,10 @@
 	workdir string
 }
 
-<<<<<<< HEAD
-type Config struct {
-	Name        string
-	Index       int
-	Workdir     string
-	Bin         string
-	BinArgs     string
-	Initrd      string
-	Kernel      string
-	Cmdline     string
-	Image       string
-	Sshkey      string
-	Executor    string
-	Device      string
-	Avd         string
-	AvdArgs     string
-	MachineType string
-	Cpu         int
-	Mem         int
-	Debug       bool
-=======
 type Instance struct {
 	impl    vmimpl.Instance
 	workdir string
 	index   int
->>>>>>> 3751542e
 }
 
 type Env vmimpl.Env
